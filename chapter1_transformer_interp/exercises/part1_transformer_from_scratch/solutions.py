--- conflicted
+++ resolved
@@ -363,10 +363,8 @@
 
         return attn_out
 
-<<<<<<< HEAD
-=======
-# %%
->>>>>>> 2faa4ddd
+
+# %%
 
 if MAIN:
     tests.test_causal_mask(Attention.apply_causal_mask)
